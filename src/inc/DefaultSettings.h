--- conflicted
+++ resolved
@@ -1,52 +1,48 @@
-/*++
-Copyright (c) Microsoft Corporation.
-Licensed under the MIT license.
-
-Module Name:
-- DefaultSettings.h
-
-Abstract:
-- A header with a bunch of default values used for settings, especially for
-        terminal settings used by Cascadia
-Author(s):
-- Mike Griese - March 2019
-
---*/
-#pragma once
-
-constexpr COLORREF COLOR_WHITE = 0x00ffffff;
-constexpr COLORREF COLOR_BLACK = 0x00000000;
-constexpr COLORREF OPACITY_OPAQUE = 0xff000000;
-
-constexpr COLORREF DEFAULT_FOREGROUND = COLOR_WHITE;
-constexpr COLORREF DEFAULT_FOREGROUND_WITH_ALPHA = OPACITY_OPAQUE | DEFAULT_FOREGROUND;
-constexpr COLORREF DEFAULT_BACKGROUND = COLOR_BLACK;
-constexpr COLORREF DEFAULT_BACKGROUND_WITH_ALPHA = OPACITY_OPAQUE | DEFAULT_BACKGROUND;
-
-constexpr COLORREF POWERSHELL_BLUE = RGB(1, 36, 86);
-
-constexpr short DEFAULT_HISTORY_SIZE = 9001;
-
-#pragma warning(push)
-#pragma warning(disable : 26426)
-// TODO GH 2674, don't disable this warning, move to std::wstring_view or something like that.
-const std::wstring DEFAULT_FONT_FACE{ L"Consolas" };
-constexpr int DEFAULT_FONT_SIZE = 12;
-
-constexpr int DEFAULT_ROWS = 30;
-constexpr int DEFAULT_COLS = 120;
-
-const std::wstring DEFAULT_PADDING{ L"8, 8, 8, 8" };
-const std::wstring DEFAULT_STARTING_DIRECTORY{ L"%USERPROFILE%" };
-
-constexpr COLORREF DEFAULT_CURSOR_COLOR = COLOR_WHITE;
-constexpr COLORREF DEFAULT_CURSOR_HEIGHT = 25;
-
-const std::wstring DEFAULT_WORD_DELIMITERS{ L" ./\\()\"'-:,.;<>~!@#$%^&*|+=[]{}~?\u2502" };
-<<<<<<< HEAD
-const std::wstring DEFAULT_LAUNCH_MODE{ L"default" };
-
-=======
-#pragma warning(pop)
-
->>>>>>> 90a3d995
+/*++
+Copyright (c) Microsoft Corporation.
+Licensed under the MIT license.
+
+Module Name:
+- DefaultSettings.h
+
+Abstract:
+- A header with a bunch of default values used for settings, especially for
+        terminal settings used by Cascadia
+Author(s):
+- Mike Griese - March 2019
+
+--*/
+#pragma once
+
+constexpr COLORREF COLOR_WHITE = 0x00ffffff;
+constexpr COLORREF COLOR_BLACK = 0x00000000;
+constexpr COLORREF OPACITY_OPAQUE = 0xff000000;
+
+constexpr COLORREF DEFAULT_FOREGROUND = COLOR_WHITE;
+constexpr COLORREF DEFAULT_FOREGROUND_WITH_ALPHA = OPACITY_OPAQUE | DEFAULT_FOREGROUND;
+constexpr COLORREF DEFAULT_BACKGROUND = COLOR_BLACK;
+constexpr COLORREF DEFAULT_BACKGROUND_WITH_ALPHA = OPACITY_OPAQUE | DEFAULT_BACKGROUND;
+
+constexpr COLORREF POWERSHELL_BLUE = RGB(1, 36, 86);
+
+constexpr short DEFAULT_HISTORY_SIZE = 9001;
+
+#pragma warning(push)
+#pragma warning(disable : 26426)
+// TODO GH 2674, don't disable this warning, move to std::wstring_view or something like that.
+const std::wstring DEFAULT_FONT_FACE{ L"Consolas" };
+constexpr int DEFAULT_FONT_SIZE = 12;
+
+constexpr int DEFAULT_ROWS = 30;
+constexpr int DEFAULT_COLS = 120;
+
+const std::wstring DEFAULT_PADDING{ L"8, 8, 8, 8" };
+const std::wstring DEFAULT_STARTING_DIRECTORY{ L"%USERPROFILE%" };
+
+constexpr COLORREF DEFAULT_CURSOR_COLOR = COLOR_WHITE;
+constexpr COLORREF DEFAULT_CURSOR_HEIGHT = 25;
+
+const std::wstring DEFAULT_WORD_DELIMITERS{ L" ./\\()\"'-:,.;<>~!@#$%^&*|+=[]{}~?\u2502" };
+
+const std::wstring DEFAULT_LAUNCH_MODE{ L"default" };
+#pragma warning(pop)